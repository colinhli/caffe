// Make sure we include Python.h before any system header
// to avoid _POSIX_C_SOURCE redefinition
#ifdef WITH_PYTHON_LAYER
#include <boost/python.hpp>
#endif
#include <string>

#include "caffe/layer.hpp"
#include "caffe/layer_factory.hpp"
#include "caffe/layers/conv_layer.hpp"
#include "caffe/layers/lrn_layer.hpp"
#include "caffe/layers/pooling_layer.hpp"
#include "caffe/layers/relu_layer.hpp"
#include "caffe/layers/sigmoid_layer.hpp"
#include "caffe/layers/softmax_layer.hpp"
#include "caffe/layers/tanh_layer.hpp"
#include "caffe/proto/caffe.pb.h"

#ifdef USE_CUDNN
#include "caffe/layers/cudnn_conv_layer.hpp"
#include "caffe/layers/cudnn_lcn_layer.hpp"
#include "caffe/layers/cudnn_lrn_layer.hpp"
#include "caffe/layers/cudnn_pooling_layer.hpp"
#include "caffe/layers/cudnn_relu_layer.hpp"
#include "caffe/layers/cudnn_sigmoid_layer.hpp"
#include "caffe/layers/cudnn_softmax_layer.hpp"
#include "caffe/layers/cudnn_tanh_layer.hpp"
#endif

#ifdef WITH_PYTHON_LAYER
#include "caffe/layers/python_layer.hpp"
#endif

namespace caffe {

<<<<<<< HEAD
bool checkConvolutionDilated(ConvolutionParameter param) {
  for (int i = 0; i < param.dilation_size(); ++i) {
    if (param.dilation(i) > 0) {
=======
bool checkConvolutionKstrided(ConvolutionParameter param) {
  if ((param.has_kstride_h() && param.kstride_h() > 1)
      || (param.has_kstride_w() && param.kstride_w() > 1)) {
    return true;
  }

  for (int i = 0; i < param.kstride_size(); ++i) {
    if (param.kstride(i) > 1) {
>>>>>>> 7fd1f1e2
      return true;
    }
  }
  return false;
}

<<<<<<< HEAD
bool checkPoolingDilated(PoolingParameter param) {
  for (int i = 0; i < param.dilation_size(); ++i) {
    if (param.dilation(i) > 0) {
=======
bool checkPoolingKstrided(PoolingParameter param) {
  if ((param.has_kstride_h() && param.kstride_h() > 1)
      || (param.has_kstride_w() && param.kstride_w() > 1)) {
    return true;
  }

  for (int i = 0; i < param.kstride_size(); ++i) {
    if (param.kstride(i) > 1) {
>>>>>>> 7fd1f1e2
      return true;
    }
  }
  return false;
}

// Get convolution layer according to engine.
template<typename Dtype>
shared_ptr<Layer<Dtype> > GetConvolutionLayer(const LayerParameter& param) {
  ConvolutionParameter_Engine engine = param.convolution_param().engine();
  if (engine == ConvolutionParameter_Engine_DEFAULT) {
    engine = ConvolutionParameter_Engine_CAFFE;
#ifdef USE_CUDNN
    engine = ConvolutionParameter_Engine_CUDNN;
#endif
  }
  if (engine == ConvolutionParameter_Engine_CAFFE
      || Caffe::GetDevice(param.device(), true)->backend() == BACKEND_OpenCL
      || checkConvolutionDilated(param.convolution_param())) {
    return shared_ptr<Layer<Dtype> >(new ConvolutionLayer<Dtype>(param));
#ifdef USE_CUDNN
  } else if (engine == ConvolutionParameter_Engine_CUDNN) {
    if (checkConvolutionDilated(param.convolution_param())) {
      LOG(FATAL) << "CuDNN doesn't support the dilated convolution at Layer "
                 << param.name();
    }
    return shared_ptr<Layer<Dtype> >(new CuDNNConvolutionLayer<Dtype>(param));
#endif
  } else {
    LOG(FATAL)<< "Layer " << param.name() << " has unknown engine.";
  }
}

REGISTER_LAYER_CREATOR(Convolution, GetConvolutionLayer);


// Get pooling layer according to engine.
template<typename Dtype>
shared_ptr<Layer<Dtype> > GetPoolingLayer(const LayerParameter& param) {
  PoolingParameter_Engine engine = param.pooling_param().engine();
  if (engine == PoolingParameter_Engine_DEFAULT) {
    engine = PoolingParameter_Engine_CAFFE;
#ifdef USE_CUDNN
    engine = PoolingParameter_Engine_CUDNN;
#endif
  }
  if (engine == PoolingParameter_Engine_CAFFE
      || Caffe::GetDevice(param.device(), true)->backend() == BACKEND_OpenCL
      || checkPoolingDilated(param.pooling_param())) {
    return shared_ptr<Layer<Dtype> >(new PoolingLayer<Dtype>(param));
#ifdef USE_CUDNN
  } else if (engine == PoolingParameter_Engine_CUDNN) {
    if (param.top_size() > 1) {
      LOG(INFO) << "cuDNN does not support multiple tops. "
                << "Using Caffe's own pooling layer.";
      return shared_ptr<Layer<Dtype> >(new PoolingLayer<Dtype>(param));
    }
    if (checkPoolingDilated(param.pooling_param())) {
      LOG(FATAL) << "CuDNN doesn't support the dilated convolution at Layer "
                 << param.name();
    }
    return shared_ptr<Layer<Dtype> >(new CuDNNPoolingLayer<Dtype>(param));
#endif
  } else {
    LOG(FATAL)<< "Layer " << param.name() << " has unknown engine.";
  }
}

REGISTER_LAYER_CREATOR(Pooling, GetPoolingLayer);

// Get LRN layer according to engine
template <typename Dtype>
shared_ptr<Layer<Dtype> > GetLRNLayer(const LayerParameter& param) {
  LRNParameter_Engine engine = param.lrn_param().engine();

  if (engine == LRNParameter_Engine_DEFAULT) {
    engine = LRNParameter_Engine_CAFFE;
#ifdef USE_CUDNN
    engine = LRNParameter_Engine_CUDNN;
#endif
  }

  if (engine == LRNParameter_Engine_CAFFE
      || Caffe::GetDevice(param.device(), true)->backend() == BACKEND_OpenCL) {
    return shared_ptr<Layer<Dtype> >(new LRNLayer<Dtype>(param));
#ifdef USE_CUDNN
  } else if (engine == LRNParameter_Engine_CUDNN) {
    LRNParameter lrn_param = param.lrn_param();

    if (lrn_param.norm_region() ==LRNParameter_NormRegion_WITHIN_CHANNEL) {
      return shared_ptr<Layer<Dtype> >(new CuDNNLCNLayer<Dtype>(param));
    } else {
      // local size is too big to be handled through cuDNN
      if (param.lrn_param().local_size() > CUDNN_LRN_MAX_N) {
        return shared_ptr<Layer<Dtype> >(new LRNLayer<Dtype>(param));
      } else {
        return shared_ptr<Layer<Dtype> >(new CuDNNLRNLayer<Dtype>(param));
      }
    }
#endif
  } else {
    LOG(FATAL) << "Layer " << param.name() << " has unknown engine.";
  }
}

REGISTER_LAYER_CREATOR(LRN, GetLRNLayer);

// Get relu layer according to engine.
template<typename Dtype>
shared_ptr<Layer<Dtype> > GetReLULayer(const LayerParameter& param) {
  ReLUParameter_Engine engine = param.relu_param().engine();
  if (engine == ReLUParameter_Engine_DEFAULT) {
    engine = ReLUParameter_Engine_CAFFE;
#ifdef USE_CUDNN
    engine = ReLUParameter_Engine_CUDNN;
#endif
  }
  if (engine == ReLUParameter_Engine_CAFFE
      || Caffe::GetDevice(param.device(), true)->backend() == BACKEND_OpenCL) {
    return shared_ptr<Layer<Dtype> >(new ReLULayer<Dtype>(param));
#ifdef USE_CUDNN
  } else if (engine == ReLUParameter_Engine_CUDNN) {
    return shared_ptr<Layer<Dtype> >(new CuDNNReLULayer<Dtype>(param));
#endif
  } else {
    LOG(FATAL)<< "Layer " << param.name() << " has unknown engine.";
  }
}

REGISTER_LAYER_CREATOR(ReLU, GetReLULayer);

// Get sigmoid layer according to engine.
template<typename Dtype>
shared_ptr<Layer<Dtype> > GetSigmoidLayer(const LayerParameter& param) {
  SigmoidParameter_Engine engine = param.sigmoid_param().engine();
  if (engine == SigmoidParameter_Engine_DEFAULT) {
    engine = SigmoidParameter_Engine_CAFFE;
#ifdef USE_CUDNN
    engine = SigmoidParameter_Engine_CUDNN;
#endif
  }
  if (engine == SigmoidParameter_Engine_CAFFE
      || Caffe::GetDevice(param.device(), true)->backend() == BACKEND_OpenCL) {
    return shared_ptr<Layer<Dtype> >(new SigmoidLayer<Dtype>(param));
#ifdef USE_CUDNN
  } else if (engine == SigmoidParameter_Engine_CUDNN) {
    return shared_ptr<Layer<Dtype> >(new CuDNNSigmoidLayer<Dtype>(param));
#endif
  } else {
    LOG(FATAL)<< "Layer " << param.name() << " has unknown engine.";
  }
}

REGISTER_LAYER_CREATOR(Sigmoid, GetSigmoidLayer);

// Get softmax layer according to engine.
template<typename Dtype>
shared_ptr<Layer<Dtype> > GetSoftmaxLayer(const LayerParameter& param) {
  SoftmaxParameter_Engine engine = param.softmax_param().engine();
  if (engine == SoftmaxParameter_Engine_DEFAULT) {
    engine = SoftmaxParameter_Engine_CAFFE;
#ifdef USE_CUDNN
    engine = SoftmaxParameter_Engine_CUDNN;
#endif
  }
  if (engine == SoftmaxParameter_Engine_CAFFE
      || Caffe::GetDevice(param.device(), true)->backend() == BACKEND_OpenCL) {
    return shared_ptr<Layer<Dtype> >(new SoftmaxLayer<Dtype>(param));
#ifdef USE_CUDNN
  } else if (engine == SoftmaxParameter_Engine_CUDNN) {
    return shared_ptr<Layer<Dtype> >(new CuDNNSoftmaxLayer<Dtype>(param));
#endif
  } else {
    LOG(FATAL)<< "Layer " << param.name() << " has unknown engine.";
  }
}

REGISTER_LAYER_CREATOR(Softmax, GetSoftmaxLayer);

// Get tanh layer according to engine.
template<typename Dtype>
shared_ptr<Layer<Dtype> > GetTanHLayer(const LayerParameter& param) {
  TanHParameter_Engine engine = param.tanh_param().engine();
  if (engine == TanHParameter_Engine_DEFAULT) {
    engine = TanHParameter_Engine_CAFFE;
#ifdef USE_CUDNN
    engine = TanHParameter_Engine_CUDNN;
#endif
  }
  if (engine == TanHParameter_Engine_CAFFE
      || Caffe::GetDevice(param.device(), true)->backend() == BACKEND_OpenCL) {
    return shared_ptr<Layer<Dtype> >(new TanHLayer<Dtype>(param));
#ifdef USE_CUDNN
  } else if (engine == TanHParameter_Engine_CUDNN) {
    return shared_ptr<Layer<Dtype> >(new CuDNNTanHLayer<Dtype>(param));
#endif
  } else {
    LOG(FATAL)<< "Layer " << param.name() << " has unknown engine.";
  }
}

REGISTER_LAYER_CREATOR(TanH, GetTanHLayer);

#ifdef WITH_PYTHON_LAYER
template <typename Dtype>
shared_ptr<Layer<Dtype> > GetPythonLayer(const LayerParameter& param) {
  Py_Initialize();
  try {
    bp::object module = bp::import(param.python_param().module().c_str());
    bp::object layer = module.attr(param.python_param().layer().c_str())(param);
    return bp::extract<shared_ptr<PythonLayer<Dtype> > >(layer)();
  } catch (bp::error_already_set) {
    PyErr_Print();
    throw;
  }
}

REGISTER_LAYER_CREATOR(Python, GetPythonLayer);
#endif

// Layers that use their constructor as their default creator should be
// registered in their corresponding cpp files. Do not register them here.
}  // namespace caffe<|MERGE_RESOLUTION|>--- conflicted
+++ resolved
@@ -33,40 +33,18 @@
 
 namespace caffe {
 
-<<<<<<< HEAD
 bool checkConvolutionDilated(ConvolutionParameter param) {
   for (int i = 0; i < param.dilation_size(); ++i) {
-    if (param.dilation(i) > 0) {
-=======
-bool checkConvolutionKstrided(ConvolutionParameter param) {
-  if ((param.has_kstride_h() && param.kstride_h() > 1)
-      || (param.has_kstride_w() && param.kstride_w() > 1)) {
-    return true;
-  }
-
-  for (int i = 0; i < param.kstride_size(); ++i) {
-    if (param.kstride(i) > 1) {
->>>>>>> 7fd1f1e2
+    if (param.dilation(i) > 1) {
       return true;
     }
   }
   return false;
 }
 
-<<<<<<< HEAD
 bool checkPoolingDilated(PoolingParameter param) {
   for (int i = 0; i < param.dilation_size(); ++i) {
-    if (param.dilation(i) > 0) {
-=======
-bool checkPoolingKstrided(PoolingParameter param) {
-  if ((param.has_kstride_h() && param.kstride_h() > 1)
-      || (param.has_kstride_w() && param.kstride_w() > 1)) {
-    return true;
-  }
-
-  for (int i = 0; i < param.kstride_size(); ++i) {
-    if (param.kstride(i) > 1) {
->>>>>>> 7fd1f1e2
+    if (param.dilation(i) > 1) {
       return true;
     }
   }
