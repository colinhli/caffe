--- conflicted
+++ resolved
@@ -241,21 +241,17 @@
 list(APPEND Caffe_INCLUDE_DIRS PUBLIC ${CUDA_INCLUDE_DIRS})
 list(APPEND Caffe_LINKER_LIBS PUBLIC ${CUDA_CUDART_LIBRARY}
                                      ${CUDA_curand_LIBRARY} ${CUDA_CUBLAS_LIBRARIES})
+list(APPEND Caffe_DEFINITIONS PUBLIC -DUSE_CUDA)
 
 # cudnn detection
 if(USE_CUDNN)
   detect_cuDNN()
   if(HAVE_CUDNN)
-<<<<<<< HEAD
-    include_directories(SYSTEM ${CUDNN_INCLUDE})
-    list(APPEND Caffe_LINKER_LIBS ${CUDNN_LIBRARY})
-  else()
-    message(FATAL_ERROR "CuDNN requested, but not found.")
-=======
     list(APPEND Caffe_DEFINITIONS PUBLIC -DUSE_CUDNN)
     list(APPEND Caffe_INCLUDE_DIRS PUBLIC ${CUDNN_INCLUDE})
     list(APPEND Caffe_LINKER_LIBS PUBLIC ${CUDNN_LIBRARY})
->>>>>>> b469777f
+  else()
+    message(FATAL_ERROR "CuDNN requested, but not found.")
   endif()
 endif()
 
